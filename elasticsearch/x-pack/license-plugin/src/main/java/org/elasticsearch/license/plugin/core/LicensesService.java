/*
 * Copyright Elasticsearch B.V. and/or licensed to Elasticsearch B.V. under one
 * or more contributor license agreements. Licensed under the Elastic License;
 * you may not use this file except in compliance with the Elastic License.
 */
package org.elasticsearch.license.plugin.core;

import org.elasticsearch.ElasticsearchException;
import org.elasticsearch.action.ActionListener;
import org.elasticsearch.cluster.AckedClusterStateUpdateTask;
import org.elasticsearch.cluster.ClusterChangedEvent;
import org.elasticsearch.cluster.service.ClusterService;
import org.elasticsearch.cluster.ClusterState;
import org.elasticsearch.cluster.ClusterStateListener;
import org.elasticsearch.cluster.ClusterStateUpdateTask;
import org.elasticsearch.cluster.ack.ClusterStateUpdateResponse;
import org.elasticsearch.cluster.metadata.MetaData;
import org.elasticsearch.cluster.node.DiscoveryNode;
import org.elasticsearch.common.Nullable;
import org.elasticsearch.common.component.AbstractLifecycleComponent;
import org.elasticsearch.common.component.Lifecycle;
import org.elasticsearch.common.inject.Inject;
import org.elasticsearch.common.inject.Singleton;
import org.elasticsearch.common.io.Streams;
import org.elasticsearch.common.joda.FormatDateTimeFormatter;
import org.elasticsearch.common.joda.Joda;
import org.elasticsearch.common.logging.LoggerMessageFormat;
import org.elasticsearch.common.settings.Settings;
import org.elasticsearch.common.unit.TimeValue;
import org.elasticsearch.gateway.GatewayService;
import org.elasticsearch.license.core.License;
import org.elasticsearch.license.core.LicenseVerifier;
import org.elasticsearch.license.plugin.action.delete.DeleteLicenseRequest;
import org.elasticsearch.license.plugin.action.put.PutLicenseRequest;
import org.elasticsearch.license.plugin.action.put.PutLicenseResponse;
import org.elasticsearch.threadpool.ThreadPool;
import org.elasticsearch.transport.EmptyTransportResponseHandler;
import org.elasticsearch.transport.TransportChannel;
import org.elasticsearch.transport.TransportRequest;
import org.elasticsearch.transport.TransportRequestHandler;
import org.elasticsearch.transport.TransportResponse;
import org.elasticsearch.transport.TransportService;
import org.elasticsearch.xpack.scheduler.SchedulerEngine;
import org.elasticsearch.xpack.support.clock.Clock;

import java.io.ByteArrayOutputStream;
import java.io.IOException;
import java.io.InputStream;
import java.util.ArrayList;
import java.util.Collections;
import java.util.HashMap;
import java.util.List;
import java.util.Locale;
import java.util.Map;
import java.util.UUID;
import java.util.concurrent.CopyOnWriteArrayList;
import java.util.concurrent.atomic.AtomicReference;

/**
 * Service responsible for managing {@link LicensesMetaData}
 * Interfaces through which this is exposed are:
 * - LicensesManagerService - responsible for managing signed and one-time-trial licenses
 * - LicensesClientService - responsible for listener registration of consumer plugin(s)
 * <p>
 * Registration Scheme:
 * <p>
 * A consumer plugin is registered with {@link LicenseeRegistry#register(Licensee)}
 * This method can be called at any time during the life-cycle of the consumer plugin.
 * If the listener can not be registered immediately, it is queued up and registered on the first clusterChanged event with
 * no {@link org.elasticsearch.gateway.GatewayService#STATE_NOT_RECOVERED_BLOCK} block
 * Upon successful registration, the listeners are notified appropriately using the notification scheme
 * <p>
 * Notification Scheme:
 * <p>
 * All registered listeners are notified of the current license upon registration or when a new license is installed in the cluster state.
 * When a new license is notified as enabled to the registered listener, a notification is scheduled at the time of license expiry.
 * Registered listeners are notified using {@link #onUpdate(LicensesMetaData)}
 */
@Singleton
<<<<<<< HEAD
public class LicensesService extends AbstractLifecycleComponent<LicensesService> implements ClusterStateListener, LicensesManagerService,
        LicenseeRegistry, SchedulerEngine.Listener {
=======
public class LicensesService extends AbstractLifecycleComponent implements ClusterStateListener, LicensesManagerService,
        LicenseeRegistry {
>>>>>>> 55334709

    public static final String REGISTER_TRIAL_LICENSE_ACTION_NAME = "internal:plugin/license/cluster/register_trial_license";

    private final ClusterService clusterService;

    private final TransportService transportService;

    /**
     * Currently active consumers to notify to
     */
    private final List<InternalLicensee> registeredLicensees = new CopyOnWriteArrayList<>();

    /**
     * Currently active license
     */
    private final AtomicReference<License> currentLicense = new AtomicReference<>();
    private SchedulerEngine scheduler;
    private final Clock clock;

    /**
     * Callbacks to notify relative to license expiry
     */
    private List<ExpirationCallback> expirationCallbacks = new ArrayList<>();

    /**
     * Duration of generated trial license
     */
    private TimeValue trialLicenseDuration = TimeValue.timeValueHours(30 * 24);

    /**
     * Max number of nodes licensed by generated trial license
     */
    private int trialLicenseMaxNodes = 1000;

    /**
     * Duration of grace period after a license has expired
     */
    public static final TimeValue GRACE_PERIOD_DURATION = days(7);

    private final static String LICENSE_JOB = "licenseJob";

    private static final FormatDateTimeFormatter DATE_FORMATTER = Joda.forPattern("EEEE, MMMMM dd, yyyy", Locale.ROOT);

    private static final String ACKNOWLEDGEMENT_HEADER = "This license update requires acknowledgement. To acknowledge the license, " +
            "please read the following messages and update the license again, this time with the \"acknowledge=true\" parameter:";

    @Inject
    public LicensesService(Settings settings, ClusterService clusterService, TransportService transportService, Clock clock) {
        super(settings);
        this.clusterService = clusterService;
        this.transportService = transportService;
        if (DiscoveryNode.isMasterNode(settings)) {
            transportService.registerRequestHandler(REGISTER_TRIAL_LICENSE_ACTION_NAME, TransportRequest.Empty::new,
                    ThreadPool.Names.SAME, new RegisterTrialLicenseRequestHandler());
        }
        populateExpirationCallbacks();
        this.clock = clock;
    }

    protected SchedulerEngine getScheduler() {
        return new SchedulerEngine(clock);
    }

    private void populateExpirationCallbacks() {
        expirationCallbacks.add(new ExpirationCallback.Pre(days(7), days(25), days(1)) {
                                    @Override
                                    public void on(License license) {
                                        String general = LoggerMessageFormat.format(null, "\n" +
                                                "#\n" +
                                                "# License will expire on [{}]. If you have a new license, please update it.\n" +
                                                "# Otherwise, please reach out to your support contact.\n" +
                                                "# ", DATE_FORMATTER.printer().print(license.expiryDate()));
                                        if (!registeredLicensees.isEmpty()) {
                                            StringBuilder builder = new StringBuilder(general);
                                            builder.append(System.lineSeparator());
                                            builder.append("# Commercial plugins operate with reduced functionality on license " +
                                                    "expiration:");
                                            for (InternalLicensee licensee : registeredLicensees) {
                                                if (licensee.expirationMessages().length > 0) {
                                                    builder.append(System.lineSeparator());
                                                    builder.append("# - ");
                                                    builder.append(licensee.id());
                                                    for (String message : licensee.expirationMessages()) {
                                                        builder.append(System.lineSeparator());
                                                        builder.append("#  - ");
                                                        builder.append(message);
                                                    }
                                                }
                                            }
                                            logger.warn("{}", builder);
                                        } else {
                                            logger.warn("{}", general);
                                        }
                                    }
                                }
        );
        expirationCallbacks.add(new ExpirationCallback.Pre(days(0), days(7), TimeValue.timeValueMinutes(10)) {
                                    @Override
                                    public void on(License license) {
                                        String general = LoggerMessageFormat.format(null, "\n" +
                                                "#\n" +
                                                "# License will expire on [{}]. If you have a new license, please update it.\n" +
                                                "# Otherwise, please reach out to your support contact.\n" +
                                                "# ", DATE_FORMATTER.printer().print(license.expiryDate()));
                                        if (!registeredLicensees.isEmpty()) {
                                            StringBuilder builder = new StringBuilder(general);
                                            builder.append(System.lineSeparator());
                                            builder.append("# Commercial plugins operate with reduced functionality on license " +
                                                    "expiration:");
                                            for (InternalLicensee licensee : registeredLicensees) {
                                                if (licensee.expirationMessages().length > 0) {
                                                    builder.append(System.lineSeparator());
                                                    builder.append("# - ");
                                                    builder.append(licensee.id());
                                                    for (String message : licensee.expirationMessages()) {
                                                        builder.append(System.lineSeparator());
                                                        builder.append("#  - ");
                                                        builder.append(message);
                                                    }
                                                }
                                            }
                                            logger.warn("{}", builder.toString());
                                        } else {
                                            logger.warn("{}", general);
                                        }
                                    }
                                }
        );
        expirationCallbacks.add(new ExpirationCallback.Post(days(0), null, TimeValue.timeValueMinutes(10)) {
                                    @Override
                                    public void on(License license) {
                                        // logged when grace period begins
                                        String general = LoggerMessageFormat.format(null, "\n" +
                                                "#\n" +
                                                "# LICENSE EXPIRED ON [{}]. IF YOU HAVE A NEW LICENSE, PLEASE\n" +
                                                "# UPDATE IT. OTHERWISE, PLEASE REACH OUT TO YOUR SUPPORT CONTACT.\n" +
                                                "# ", DATE_FORMATTER.printer().print(license.expiryDate()));
                                        if (!registeredLicensees.isEmpty()) {
                                            StringBuilder builder = new StringBuilder(general);
                                            builder.append(System.lineSeparator());
                                            builder.append("# COMMERCIAL PLUGINS OPERATING WITH REDUCED FUNCTIONALITY");
                                            for (InternalLicensee licensee : registeredLicensees) {
                                                if (licensee.expirationMessages().length > 0) {
                                                    builder.append(System.lineSeparator());
                                                    builder.append("# - ");
                                                    builder.append(licensee.id());
                                                    for (String message : licensee.expirationMessages()) {
                                                        builder.append(System.lineSeparator());
                                                        builder.append("#  - ");
                                                        builder.append(message);
                                                    }
                                                }
                                            }
                                            logger.warn("{}", builder.toString());
                                        } else {
                                            logger.warn("{}", general);
                                        }
                                    }
                                }
        );
    }

    /**
     * Registers new license in the cluster
     * Master only operation. Installs a new license on the master provided it is VALID
     */
    public void registerLicense(final PutLicenseRequest request, final ActionListener<PutLicenseResponse> listener) {
        final License newLicense = request.license();
        final long now = clock.millis();
        if (!verifyLicense(newLicense) || newLicense.issueDate() > now) {
            listener.onResponse(new PutLicenseResponse(true, LicensesStatus.INVALID));
        } else if (newLicense.expiryDate() < now) {
            listener.onResponse(new PutLicenseResponse(true, LicensesStatus.EXPIRED));
        } else {
            if (!request.acknowledged()) {
                final License currentLicense = getLicense();
                if (currentLicense != null) {
                    Map<String, String[]> acknowledgeMessages = new HashMap<>(registeredLicensees.size() + 1);
                    if (!License.isAutoGeneratedLicense(currentLicense.signature()) // current license is not auto-generated
                            && currentLicense.issueDate() > newLicense.issueDate()) { // and has a later issue date
                        acknowledgeMessages.put("license",
                                new String[]{"The new license is older than the currently installed license. Are you sure you want to " +
                                        "override the current license?"});
                    }
                    for (InternalLicensee licensee : registeredLicensees) {
                        String[] listenerAcknowledgeMessages = licensee.acknowledgmentMessages(currentLicense, newLicense);
                        if (listenerAcknowledgeMessages.length > 0) {
                            acknowledgeMessages.put(licensee.id(), listenerAcknowledgeMessages);
                        }
                    }
                    if (!acknowledgeMessages.isEmpty()) {
                        // needs acknowledgement
                        listener.onResponse(new PutLicenseResponse(false, LicensesStatus.VALID, ACKNOWLEDGEMENT_HEADER,
                                acknowledgeMessages));
                        return;
                    }
                }
            }
            clusterService.submitStateUpdateTask("register license [" + newLicense.uid() + "]", new
                    AckedClusterStateUpdateTask<PutLicenseResponse>(request, listener) {
                        @Override
                        protected PutLicenseResponse newResponse(boolean acknowledged) {
                            return new PutLicenseResponse(acknowledged, LicensesStatus.VALID);
                        }

                        @Override
                        public ClusterState execute(ClusterState currentState) throws Exception {
                            MetaData.Builder mdBuilder = MetaData.builder(currentState.metaData());
                            mdBuilder.putCustom(LicensesMetaData.TYPE, new LicensesMetaData(newLicense));
                            return ClusterState.builder(currentState).metaData(mdBuilder).build();
                        }
                    });
        }
    }

    static boolean verifyLicense(final License license) {
        final byte[] publicKeyBytes;
        try (InputStream is = LicensesService.class.getResourceAsStream("/public.key")) {
            ByteArrayOutputStream out = new ByteArrayOutputStream();
            Streams.copy(is, out);
            publicKeyBytes = out.toByteArray();
        } catch (IOException ex) {
            throw new IllegalStateException(ex);
        }
        return LicenseVerifier.verifyLicense(license, publicKeyBytes);
    }


    static TimeValue days(int days) {
        return TimeValue.timeValueHours(days * 24);
    }

    @Override
    public void triggered(SchedulerEngine.Event event) {
        final LicensesMetaData licensesMetaData = clusterService.state().metaData().custom(LicensesMetaData.TYPE);
        if (licensesMetaData != null) {
            final License license = licensesMetaData.getLicense();
            if (event.getJobName().equals(LICENSE_JOB)) {
                notifyLicensees(license);
            } else if (event.getJobName().startsWith(ExpirationCallback.EXPIRATION_JOB_PREFIX)) {
                expirationCallbacks.stream()
                        .filter(expirationCallback -> expirationCallback.getId().equals(event.getJobName()))
                        .forEach(expirationCallback -> expirationCallback.on(license));
            }
        }
    }

    /**
     * Remove license from the cluster state metadata
     */
    public void removeLicense(final DeleteLicenseRequest request, final ActionListener<ClusterStateUpdateResponse> listener) {
        clusterService.submitStateUpdateTask("delete license",
                new AckedClusterStateUpdateTask<ClusterStateUpdateResponse>(request, listener) {
                    @Override
                    protected ClusterStateUpdateResponse newResponse(boolean acknowledged) {
                        return new ClusterStateUpdateResponse(acknowledged);
                    }

                    @Override
                    public ClusterState execute(ClusterState currentState) throws Exception {
                        MetaData metaData = currentState.metaData();
                        final LicensesMetaData currentLicenses = metaData.custom(LicensesMetaData.TYPE);
                        if (currentLicenses.getLicense() != LicensesMetaData.LICENSE_TOMBSTONE) {
                            MetaData.Builder mdBuilder = MetaData.builder(currentState.metaData());
                            mdBuilder.putCustom(LicensesMetaData.TYPE, new LicensesMetaData(LicensesMetaData.LICENSE_TOMBSTONE));
                            return ClusterState.builder(currentState).metaData(mdBuilder).build();
                        } else {
                            return currentState;
                        }
                    }
                });
    }

    @Override
    public LicenseState licenseState() {
        if (registeredLicensees.size() > 0) {
            return registeredLicensees.get(0).currentLicenseState;
        } else {
            return getLicenseState(getLicense(), clock.millis());
        }
    }

    @Override
    public License getLicense() {
        final License license = getLicense(clusterService.state().metaData().custom(LicensesMetaData.TYPE));
        return license == LicensesMetaData.LICENSE_TOMBSTONE ? null : license;
    }

    /**
     * Master-only operation to generate a one-time global trial license.
     * The trial license is only generated and stored if the current cluster state metaData
     * has no signed/trial license
     */
    private void registerTrialLicense() {
        clusterService.submitStateUpdateTask("generate trial license for [" + trialLicenseDuration + "]", new ClusterStateUpdateTask() {
            @Override
            public void clusterStateProcessed(String source, ClusterState oldState, ClusterState newState) {
                LicensesMetaData licensesMetaData = newState.metaData().custom(LicensesMetaData.TYPE);
                if (logger.isDebugEnabled()) {
                    logger.debug("registered trial license: {}", licensesMetaData);
                }
            }

            @Override
            public ClusterState execute(ClusterState currentState) throws Exception {
                final MetaData metaData = currentState.metaData();
                final LicensesMetaData currentLicensesMetaData = metaData.custom(LicensesMetaData.TYPE);
                MetaData.Builder mdBuilder = MetaData.builder(currentState.metaData());
                // do not generate a trial license if any license is present
                if (currentLicensesMetaData == null) {
                    long issueDate = clock.millis();
                    License.Builder specBuilder = License.builder()
                            .uid(UUID.randomUUID().toString())
                            .issuedTo(clusterService.getClusterName().value())
                            .maxNodes(trialLicenseMaxNodes)
                            .issueDate(issueDate)
                            .expiryDate(issueDate + trialLicenseDuration.getMillis());
                    License trialLicense = TrialLicense.create(specBuilder);
                    mdBuilder.putCustom(LicensesMetaData.TYPE, new LicensesMetaData(trialLicense));
                    return ClusterState.builder(currentState).metaData(mdBuilder).build();
                }
                return currentState;
            }

            @Override
            public void onFailure(String source, @Nullable Exception e) {
                logger.error("unexpected failure during [{}]", e, source);
            }

        });
    }

    @Override
    protected void doStart() throws ElasticsearchException {
        if (scheduler == null) {
            this.scheduler = getScheduler();
            this.scheduler.register(this);
        }
        clusterService.add(this);
        try {
            scheduler.start(Collections.emptyList());
        } catch (Exception e) {
            logger.warn("failed to start license trigger service", e);
        }
    }

    @Override
    protected void doStop() throws ElasticsearchException {
        clusterService.remove(this);
        scheduler.stop();
        // clear all handlers
        registeredLicensees.clear();

        // clear current license
        currentLicense.set(null);
    }

    @Override
    protected void doClose() throws ElasticsearchException {
        transportService.removeHandler(REGISTER_TRIAL_LICENSE_ACTION_NAME);
    }

    /**
     * When there is no global block on {@link org.elasticsearch.gateway.GatewayService#STATE_NOT_RECOVERED_BLOCK}
     * notify licensees and issue auto-generated license if no license has been installed/issued yet.
     */
    @Override
    public void clusterChanged(ClusterChangedEvent event) {
        final ClusterState previousClusterState = event.previousState();
        final ClusterState currentClusterState = event.state();
        if (!currentClusterState.blocks().hasGlobalBlock(GatewayService.STATE_NOT_RECOVERED_BLOCK)) {
            final LicensesMetaData prevLicensesMetaData = previousClusterState.getMetaData().custom(LicensesMetaData.TYPE);
            final LicensesMetaData currentLicensesMetaData = currentClusterState.getMetaData().custom(LicensesMetaData.TYPE);
            if (logger.isDebugEnabled()) {
                logger.debug("previous [{}]", prevLicensesMetaData);
                logger.debug("current [{}]", currentLicensesMetaData);
            }
            // notify all interested plugins
            if (previousClusterState.blocks().hasGlobalBlock(GatewayService.STATE_NOT_RECOVERED_BLOCK)) {
                onUpdate(currentLicensesMetaData);
            } else {
                if (prevLicensesMetaData == null) {
                    if (currentLicensesMetaData != null) {
                        onUpdate(currentLicensesMetaData);
                    }
                } else if (!prevLicensesMetaData.equals(currentLicensesMetaData)) {
                    onUpdate(currentLicensesMetaData);
                }
            }
            // auto-generate license if no licenses ever existed
            // this will trigger a subsequent cluster changed event
            if (prevLicensesMetaData == null
                    && (currentLicensesMetaData == null || currentLicensesMetaData.getLicense() == null)) {
                requestTrialLicense(currentClusterState);
            }
        } else if (logger.isDebugEnabled()) {
            logger.debug("skipped license notifications reason: [{}]", GatewayService.STATE_NOT_RECOVERED_BLOCK);
        }
    }

    private void notifyLicensees(final License license) {
        if (license == LicensesMetaData.LICENSE_TOMBSTONE) {
            // implies license has been explicitly deleted
            // update licensee states
            registeredLicensees.forEach(InternalLicensee::onRemove);
            return;
        }
        if (license != null) {
            logger.debug("notifying [{}] listeners", registeredLicensees.size());
            switch (getLicenseState(license, clock.millis())) {
                case ENABLED:
                    for (InternalLicensee licensee : registeredLicensees) {
                        licensee.onChange(license, LicenseState.ENABLED);
                    }
                    logger.debug("license [{}] - valid", license.uid());
                    break;
                case GRACE_PERIOD:
                    for (InternalLicensee licensee : registeredLicensees) {
                        licensee.onChange(license, LicenseState.GRACE_PERIOD);
                    }
                    logger.warn("license [{}] - grace", license.uid());
                    break;
                case DISABLED:
                    for (InternalLicensee licensee : registeredLicensees) {
                        licensee.onChange(license, LicenseState.DISABLED);
                    }
                    logger.warn("license [{}] - expired", license.uid());
                    break;
            }
        }
    }

    static LicenseState getLicenseState(final License license, long time) {
        if (license.issueDate() > time) {
            return LicenseState.DISABLED;
        }
        if (license.expiryDate() > time) {
            return LicenseState.ENABLED;
        }
        if ((license.expiryDate() + GRACE_PERIOD_DURATION.getMillis()) > time) {
            return LicenseState.GRACE_PERIOD;
        }
        return LicenseState.DISABLED;
    }

<<<<<<< HEAD
    /**
     * Notifies registered licensees of license state change and/or new active license
     * based on the license in <code>currentLicensesMetaData</code>.
     * Additionally schedules license expiry notifications and event callbacks
     * relative to the current license's expiry
     */
    void onUpdate(final LicensesMetaData currentLicensesMetaData) {
        final License license = getLicense(currentLicensesMetaData);
        // license can be null if the trial license is yet to be auto-generated
        // in this case, it is a no-op
        if (license != null) {
            notifyLicensees(license);
            if (license.equals(currentLicense.get()) == false) {
                currentLicense.set(license);
                scheduler.add(new SchedulerEngine.Job(LICENSE_JOB, new LicenseSchedule(license)));
                for (ExpirationCallback expirationCallback : expirationCallbacks) {
                    scheduler.add(new SchedulerEngine.Job(expirationCallback.getId(),
                            expirationCallback.schedule(license.expiryDate())));
=======
    public abstract static class ExpirationCallback {

        public enum Orientation {PRE, POST}

        public abstract static class Pre extends ExpirationCallback {

            /**
             * Callback schedule prior to license expiry
             *
             * @param min       latest relative time to execute before license expiry
             * @param max       earliest relative time to execute before license expiry
             * @param frequency interval between execution
             */
            public Pre(TimeValue min, TimeValue max, TimeValue frequency) {
                super(Orientation.PRE, min, max, frequency);
            }

            @Override
            public boolean matches(long expirationDate, long now) {
                long expiryDuration = expirationDate - now;
                if (expiryDuration > 0L) {
                    if (expiryDuration <= max.getMillis()) {
                        return expiryDuration >= min.getMillis();
                    }
                }
                return false;
            }

            @Override
            public TimeValue delay(long expiryDuration) {
                return TimeValue.timeValueMillis(expiryDuration - max.getMillis());
            }
        }

        public abstract static class Post extends ExpirationCallback {

            /**
             * Callback schedule after license expiry
             *
             * @param min       earliest relative time to execute after license expiry
             * @param max       latest relative time to execute after license expiry
             * @param frequency interval between execution
             */
            public Post(TimeValue min, TimeValue max, TimeValue frequency) {
                super(Orientation.POST, min, max, frequency);
            }

            @Override
            public boolean matches(long expirationDate, long now) {
                long postExpiryDuration = now - expirationDate;
                if (postExpiryDuration > 0L) {
                    if (postExpiryDuration <= max.getMillis()) {
                        return postExpiryDuration >= min.getMillis();
                    }
                }
                return false;
            }

            @Override
            public TimeValue delay(long expiryDuration) {
                final long delay;
                if (expiryDuration >= 0L) {
                    delay = expiryDuration + min.getMillis();
                } else {
                    delay = (-1L * expiryDuration) - min.getMillis();
                }
                if (delay > 0L) {
                    return TimeValue.timeValueMillis(delay);
                } else {
                    return null;
>>>>>>> 55334709
                }
            }
        }
    }

    @Override
    public void register(Licensee licensee) {
        for (final InternalLicensee existingLicensee : registeredLicensees) {
            if (existingLicensee.id().equals(licensee.id())) {
                throw new IllegalStateException("listener: [" + licensee.id() + "] has been already registered");
            }
        }
        logger.debug("registering licensee [{}]", licensee.id());
        registeredLicensees.add(new InternalLicensee(licensee));
        final ClusterState clusterState = clusterService.state();
        if (clusterService.lifecycleState() == Lifecycle.State.STARTED
                && clusterState.blocks().hasGlobalBlock(GatewayService.STATE_NOT_RECOVERED_BLOCK) == false
                && clusterState.nodes().getMasterNode() != null) {
            final LicensesMetaData currentMetaData = clusterState.metaData().custom(LicensesMetaData.TYPE);
            if (currentMetaData == null || currentMetaData.getLicense() == null) {
                // triggers a cluster changed event
                // eventually notifying the current licensee
                requestTrialLicense(clusterState);
            } else if (lifecycleState() == Lifecycle.State.STARTED) {
                notifyLicensees(currentMetaData.getLicense());
            }
        }
    }

    private void requestTrialLicense(final ClusterState currentState) {
        DiscoveryNode masterNode = currentState.nodes().getMasterNode();
        if (masterNode == null) {
            throw new IllegalStateException("master not available when registering auto-generated license");
        }
        transportService.sendRequest(masterNode,
                REGISTER_TRIAL_LICENSE_ACTION_NAME, TransportRequest.Empty.INSTANCE, EmptyTransportResponseHandler.INSTANCE_SAME);
    }

    License getLicense(final LicensesMetaData metaData) {
        if (metaData != null) {
            License license = metaData.getLicense();
            if (license == LicensesMetaData.LICENSE_TOMBSTONE) {
                return license;
            } else {
                boolean autoGeneratedLicense = License.isAutoGeneratedLicense(license.signature());
                if ((autoGeneratedLicense && TrialLicense.verify(license))
                        || (!autoGeneratedLicense && verifyLicense(license))) {
                    return license;
                }
            }
        }
        return null;
    }

    /**
     * Stores acknowledgement, expiration and license notification callbacks
     * for a registered listener
     */
    private class InternalLicensee {
        volatile License currentLicense = null;
        volatile LicenseState currentLicenseState = LicenseState.DISABLED;
        private final Licensee licensee;

        private InternalLicensee(Licensee licensee) {
            this.licensee = licensee;
        }

        @Override
        public String toString() {
            return "(listener: " + licensee.id() + ", state: " + currentLicenseState.name() + ")";
        }

        public String id() {
            return licensee.id();
        }

        public String[] expirationMessages() {
            return licensee.expirationMessages();
        }

        public String[] acknowledgmentMessages(License currentLicense, License newLicense) {
            return licensee.acknowledgmentMessages(currentLicense, newLicense);
        }

        public void onChange(License license, LicenseState state) {
            synchronized (this) {
                if (currentLicense == null // not yet initialized
                        || !currentLicense.equals(license)  // current license has changed
                        || currentLicenseState != state) { // same license but state has changed
                    logger.debug("licensee [{}] notified", licensee.id());
                    licensee.onChange(new Licensee.Status(license.operationMode(), state));
                    currentLicense = license;
                    currentLicenseState = state;
                }
            }
        }

        public void onRemove() {
            synchronized (this) {
                if (currentLicense != null || currentLicenseState != LicenseState.DISABLED) {
                    currentLicense = null;
                    currentLicenseState = LicenseState.DISABLED;
                    licensee.onChange(Licensee.Status.MISSING);
                }
            }
        }
    }

    /**
     * Request handler for trial license generation to master
     */
    private class RegisterTrialLicenseRequestHandler implements TransportRequestHandler<TransportRequest.Empty> {

        @Override
        public void messageReceived(TransportRequest.Empty empty, TransportChannel channel) throws Exception {
            registerTrialLicense();
            channel.sendResponse(TransportResponse.Empty.INSTANCE);
        }
    }
}<|MERGE_RESOLUTION|>--- conflicted
+++ resolved
@@ -77,13 +77,8 @@
  * Registered listeners are notified using {@link #onUpdate(LicensesMetaData)}
  */
 @Singleton
-<<<<<<< HEAD
-public class LicensesService extends AbstractLifecycleComponent<LicensesService> implements ClusterStateListener, LicensesManagerService,
+public class LicensesService extends AbstractLifecycleComponent implements ClusterStateListener, LicensesManagerService,
         LicenseeRegistry, SchedulerEngine.Listener {
-=======
-public class LicensesService extends AbstractLifecycleComponent implements ClusterStateListener, LicensesManagerService,
-        LicenseeRegistry {
->>>>>>> 55334709
 
     public static final String REGISTER_TRIAL_LICENSE_ACTION_NAME = "internal:plugin/license/cluster/register_trial_license";
 
@@ -529,7 +524,6 @@
         return LicenseState.DISABLED;
     }
 
-<<<<<<< HEAD
     /**
      * Notifies registered licensees of license state change and/or new active license
      * based on the license in <code>currentLicensesMetaData</code>.
@@ -548,78 +542,6 @@
                 for (ExpirationCallback expirationCallback : expirationCallbacks) {
                     scheduler.add(new SchedulerEngine.Job(expirationCallback.getId(),
                             expirationCallback.schedule(license.expiryDate())));
-=======
-    public abstract static class ExpirationCallback {
-
-        public enum Orientation {PRE, POST}
-
-        public abstract static class Pre extends ExpirationCallback {
-
-            /**
-             * Callback schedule prior to license expiry
-             *
-             * @param min       latest relative time to execute before license expiry
-             * @param max       earliest relative time to execute before license expiry
-             * @param frequency interval between execution
-             */
-            public Pre(TimeValue min, TimeValue max, TimeValue frequency) {
-                super(Orientation.PRE, min, max, frequency);
-            }
-
-            @Override
-            public boolean matches(long expirationDate, long now) {
-                long expiryDuration = expirationDate - now;
-                if (expiryDuration > 0L) {
-                    if (expiryDuration <= max.getMillis()) {
-                        return expiryDuration >= min.getMillis();
-                    }
-                }
-                return false;
-            }
-
-            @Override
-            public TimeValue delay(long expiryDuration) {
-                return TimeValue.timeValueMillis(expiryDuration - max.getMillis());
-            }
-        }
-
-        public abstract static class Post extends ExpirationCallback {
-
-            /**
-             * Callback schedule after license expiry
-             *
-             * @param min       earliest relative time to execute after license expiry
-             * @param max       latest relative time to execute after license expiry
-             * @param frequency interval between execution
-             */
-            public Post(TimeValue min, TimeValue max, TimeValue frequency) {
-                super(Orientation.POST, min, max, frequency);
-            }
-
-            @Override
-            public boolean matches(long expirationDate, long now) {
-                long postExpiryDuration = now - expirationDate;
-                if (postExpiryDuration > 0L) {
-                    if (postExpiryDuration <= max.getMillis()) {
-                        return postExpiryDuration >= min.getMillis();
-                    }
-                }
-                return false;
-            }
-
-            @Override
-            public TimeValue delay(long expiryDuration) {
-                final long delay;
-                if (expiryDuration >= 0L) {
-                    delay = expiryDuration + min.getMillis();
-                } else {
-                    delay = (-1L * expiryDuration) - min.getMillis();
-                }
-                if (delay > 0L) {
-                    return TimeValue.timeValueMillis(delay);
-                } else {
-                    return null;
->>>>>>> 55334709
                 }
             }
         }
