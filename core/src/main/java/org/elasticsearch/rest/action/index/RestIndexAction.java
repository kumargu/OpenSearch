--- conflicted
+++ resolved
@@ -100,8 +100,4 @@
         }
         client.index(indexRequest, new RestStatusToXContentListener<>(channel));
     }
-<<<<<<< HEAD
-
-=======
->>>>>>> afcaa593
 }