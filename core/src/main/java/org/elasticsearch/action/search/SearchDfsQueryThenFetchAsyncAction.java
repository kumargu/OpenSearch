/*
 * Licensed to Elasticsearch under one or more contributor
 * license agreements. See the NOTICE file distributed with
 * this work for additional information regarding copyright
 * ownership. Elasticsearch licenses this file to you under
 * the Apache License, Version 2.0 (the "License"); you may
 * not use this file except in compliance with the License.
 * You may obtain a copy of the License at
 *
 *    http://www.apache.org/licenses/LICENSE-2.0
 *
 * Unless required by applicable law or agreed to in writing,
 * software distributed under the License is distributed on an
 * "AS IS" BASIS, WITHOUT WARRANTIES OR CONDITIONS OF ANY
 * KIND, either express or implied.  See the License for the
 * specific language governing permissions and limitations
 * under the License.
 */

package org.elasticsearch.action.search;

import com.carrotsearch.hppc.IntArrayList;
import org.apache.logging.log4j.Logger;
import org.apache.logging.log4j.message.ParameterizedMessage;
import org.apache.logging.log4j.util.Supplier;
import org.apache.lucene.search.ScoreDoc;
import org.elasticsearch.action.ActionListener;
import org.elasticsearch.action.ActionRunnable;
import org.elasticsearch.cluster.node.DiscoveryNode;
import org.elasticsearch.cluster.routing.GroupShardsIterator;
import org.elasticsearch.common.util.concurrent.AtomicArray;
import org.elasticsearch.search.SearchShardTarget;
import org.elasticsearch.search.dfs.AggregatedDfs;
import org.elasticsearch.search.dfs.DfsSearchResult;
import org.elasticsearch.search.fetch.FetchSearchResult;
import org.elasticsearch.search.fetch.ShardFetchSearchRequest;
import org.elasticsearch.search.internal.AliasFilter;
import org.elasticsearch.search.internal.InternalSearchResponse;
import org.elasticsearch.search.internal.ShardSearchTransportRequest;
import org.elasticsearch.search.query.QuerySearchRequest;
import org.elasticsearch.search.query.QuerySearchResult;
import org.elasticsearch.transport.Transport;

import java.io.IOException;
import java.util.Map;
import java.util.concurrent.Executor;
import java.util.concurrent.atomic.AtomicInteger;
import java.util.function.Function;

class SearchDfsQueryThenFetchAsyncAction extends AbstractSearchAsyncAction<DfsSearchResult> {

    final AtomicArray<QuerySearchResult> queryResults;
    final AtomicArray<FetchSearchResult> fetchResults;
    final AtomicArray<IntArrayList> docIdsToLoad;
    private final SearchPhaseController searchPhaseController;

    SearchDfsQueryThenFetchAsyncAction(Logger logger, SearchTransportService searchTransportService,
                                       Function<String, Transport.Connection> nodeIdToConnection,
                                       Map<String, AliasFilter> aliasFilter, Map<String, Float> concreteIndexBoosts,
                                       SearchPhaseController searchPhaseController, Executor executor, SearchRequest request,
                                       ActionListener<SearchResponse> listener, GroupShardsIterator shardsIts, long startTime,
                                       long clusterStateVersion, SearchTask task) {
        super(logger, searchTransportService, nodeIdToConnection, aliasFilter, concreteIndexBoosts, executor,
                request, listener, shardsIts, startTime, clusterStateVersion, task);
        this.searchPhaseController = searchPhaseController;
        queryResults = new AtomicArray<>(firstResults.length());
        fetchResults = new AtomicArray<>(firstResults.length());
        docIdsToLoad = new AtomicArray<>(firstResults.length());
    }

    @Override
    protected String firstPhaseName() {
        return "dfs";
    }

    @Override
    protected void sendExecuteFirstPhase(Transport.Connection connection, ShardSearchTransportRequest request,
                                         ActionListener<DfsSearchResult> listener) {
        searchTransportService.sendExecuteDfs(connection, request, task, listener);
    }

    @Override
    protected void moveToSecondPhase() {
        final AggregatedDfs dfs = searchPhaseController.aggregateDfs(firstResults);
        final AtomicInteger counter = new AtomicInteger(firstResults.asList().size());
        for (final AtomicArray.Entry<DfsSearchResult> entry : firstResults.asList()) {
            DfsSearchResult dfsResult = entry.value;
<<<<<<< HEAD
            Transport.Connection connection = nodeIdToConnection.apply(dfsResult.shardTarget().nodeId());
=======
            DiscoveryNode node = nodeIdToDiscoveryNode.apply(dfsResult.shardTarget().getNodeId());
>>>>>>> baef86b9
            QuerySearchRequest querySearchRequest = new QuerySearchRequest(request, dfsResult.id(), dfs);
            executeQuery(entry.index, dfsResult, counter, querySearchRequest, connection);
        }
    }

    void executeQuery(final int shardIndex, final DfsSearchResult dfsResult, final AtomicInteger counter,
                      final QuerySearchRequest querySearchRequest, final Transport.Connection connection) {
        searchTransportService.sendExecuteQuery(connection, querySearchRequest, task, new ActionListener<QuerySearchResult>() {
            @Override
            public void onResponse(QuerySearchResult result) {
                result.shardTarget(dfsResult.shardTarget());
                queryResults.set(shardIndex, result);
                if (counter.decrementAndGet() == 0) {
                    executeFetchPhase();
                }
            }

            @Override
            public void onFailure(Exception t) {
                try {
                    onQueryFailure(t, querySearchRequest, shardIndex, dfsResult, counter);
                } finally {
                    // the query might not have been executed at all (for example because thread pool rejected
                    // execution) and the search context that was created in dfs phase might not be released.
                    // release it again to be in the safe side
                    sendReleaseSearchContext(querySearchRequest.id(), connection);
                }
            }
        });
    }

    void onQueryFailure(Exception e, QuerySearchRequest querySearchRequest, int shardIndex, DfsSearchResult dfsResult,
                        AtomicInteger counter) {
        if (logger.isDebugEnabled()) {
            logger.debug((Supplier<?>) () -> new ParameterizedMessage("[{}] Failed to execute query phase", querySearchRequest.id()), e);
        }
        this.addShardFailure(shardIndex, dfsResult.shardTarget(), e);
        successfulOps.decrementAndGet();
        if (counter.decrementAndGet() == 0) {
            if (successfulOps.get() == 0) {
                listener.onFailure(new SearchPhaseExecutionException("query", "all shards failed", buildShardFailures()));
            } else {
                executeFetchPhase();
            }
        }
    }

    void executeFetchPhase() {
        try {
            innerExecuteFetchPhase();
        } catch (Exception e) {
            listener.onFailure(new ReduceSearchPhaseException("query", "", e, buildShardFailures()));
        }
    }

    void innerExecuteFetchPhase() throws Exception {
        final boolean isScrollRequest = request.scroll() != null;
        sortedShardDocs = searchPhaseController.sortDocs(isScrollRequest, queryResults);
        searchPhaseController.fillDocIdsToLoad(docIdsToLoad, sortedShardDocs);

        if (docIdsToLoad.asList().isEmpty()) {
            finishHim();
            return;
        }

        final ScoreDoc[] lastEmittedDocPerShard = (request.scroll() != null) ?
            searchPhaseController.getLastEmittedDocPerShard(queryResults.asList(), sortedShardDocs, firstResults.length()) : null;
        final AtomicInteger counter = new AtomicInteger(docIdsToLoad.asList().size());
        for (final AtomicArray.Entry<IntArrayList> entry : docIdsToLoad.asList()) {
            QuerySearchResult queryResult = queryResults.get(entry.index);
<<<<<<< HEAD
            Transport.Connection connection = nodeIdToConnection.apply(queryResult.shardTarget().nodeId());
=======
            DiscoveryNode node = nodeIdToDiscoveryNode.apply(queryResult.shardTarget().getNodeId());
>>>>>>> baef86b9
            ShardFetchSearchRequest fetchSearchRequest = createFetchRequest(queryResult, entry, lastEmittedDocPerShard);
            executeFetch(entry.index, queryResult.shardTarget(), counter, fetchSearchRequest, connection);
        }
    }

    void executeFetch(final int shardIndex, final SearchShardTarget shardTarget, final AtomicInteger counter,
                      final ShardFetchSearchRequest fetchSearchRequest, Transport.Connection connection) {
        searchTransportService.sendExecuteFetch(connection, fetchSearchRequest, task, new ActionListener<FetchSearchResult>() {
            @Override
            public void onResponse(FetchSearchResult result) {
                result.shardTarget(shardTarget);
                fetchResults.set(shardIndex, result);
                if (counter.decrementAndGet() == 0) {
                    finishHim();
                }
            }

            @Override
            public void onFailure(Exception t) {
                // the search context might not be cleared on the node where the fetch was executed for example
                // because the action was rejected by the thread pool. in this case we need to send a dedicated
                // request to clear the search context. by setting docIdsToLoad to null, the context will be cleared
                // in TransportSearchTypeAction.releaseIrrelevantSearchContexts() after the search request is done.
                docIdsToLoad.set(shardIndex, null);
                onFetchFailure(t, fetchSearchRequest, shardIndex, shardTarget, counter);
            }
        });
    }

    void onFetchFailure(Exception e, ShardFetchSearchRequest fetchSearchRequest, int shardIndex,
                        SearchShardTarget shardTarget, AtomicInteger counter) {
        if (logger.isDebugEnabled()) {
            logger.debug((Supplier<?>) () -> new ParameterizedMessage("[{}] Failed to execute fetch phase", fetchSearchRequest.id()), e);
        }
        this.addShardFailure(shardIndex, shardTarget, e);
        successfulOps.decrementAndGet();
        if (counter.decrementAndGet() == 0) {
            finishHim();
        }
    }

    private void finishHim() {
        getExecutor().execute(new ActionRunnable<SearchResponse>(listener) {
            @Override
            public void doRun() throws IOException {
                final boolean isScrollRequest = request.scroll() != null;
                final InternalSearchResponse internalResponse = searchPhaseController.merge(isScrollRequest, sortedShardDocs, queryResults,
                    fetchResults);
                String scrollId = isScrollRequest ? TransportSearchHelper.buildScrollId(request.searchType(), firstResults) : null;
                listener.onResponse(new SearchResponse(internalResponse, scrollId, expectedSuccessfulOps, successfulOps.get(),
                    buildTookInMillis(), buildShardFailures()));
                releaseIrrelevantSearchContexts(queryResults, docIdsToLoad);
            }

            @Override
            public void onFailure(Exception e) {
                try {
                    ReduceSearchPhaseException failure = new ReduceSearchPhaseException("merge", "", e, buildShardFailures());
                    if (logger.isDebugEnabled()) {
                        logger.debug("failed to reduce search", failure);
                    }
                    super.onFailure(failure);
                } finally {
                    releaseIrrelevantSearchContexts(queryResults, docIdsToLoad);
                }
            }
        });
    }
}<|MERGE_RESOLUTION|>--- conflicted
+++ resolved
@@ -85,11 +85,7 @@
         final AtomicInteger counter = new AtomicInteger(firstResults.asList().size());
         for (final AtomicArray.Entry<DfsSearchResult> entry : firstResults.asList()) {
             DfsSearchResult dfsResult = entry.value;
-<<<<<<< HEAD
-            Transport.Connection connection = nodeIdToConnection.apply(dfsResult.shardTarget().nodeId());
-=======
-            DiscoveryNode node = nodeIdToDiscoveryNode.apply(dfsResult.shardTarget().getNodeId());
->>>>>>> baef86b9
+            Transport.Connection connection = nodeIdToConnection.apply(dfsResult.shardTarget().getNodeId());
             QuerySearchRequest querySearchRequest = new QuerySearchRequest(request, dfsResult.id(), dfs);
             executeQuery(entry.index, dfsResult, counter, querySearchRequest, connection);
         }
@@ -160,11 +156,7 @@
         final AtomicInteger counter = new AtomicInteger(docIdsToLoad.asList().size());
         for (final AtomicArray.Entry<IntArrayList> entry : docIdsToLoad.asList()) {
             QuerySearchResult queryResult = queryResults.get(entry.index);
-<<<<<<< HEAD
-            Transport.Connection connection = nodeIdToConnection.apply(queryResult.shardTarget().nodeId());
-=======
-            DiscoveryNode node = nodeIdToDiscoveryNode.apply(queryResult.shardTarget().getNodeId());
->>>>>>> baef86b9
+            Transport.Connection connection = nodeIdToConnection.apply(queryResult.shardTarget().getNodeId());
             ShardFetchSearchRequest fetchSearchRequest = createFetchRequest(queryResult, entry, lastEmittedDocPerShard);
             executeFetch(entry.index, queryResult.shardTarget(), counter, fetchSearchRequest, connection);
         }
