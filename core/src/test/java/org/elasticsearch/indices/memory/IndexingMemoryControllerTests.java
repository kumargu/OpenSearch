/*
 * Licensed to Elasticsearch under one or more contributor
 * license agreements. See the NOTICE file distributed with
 * this work for additional information regarding copyright
 * ownership. Elasticsearch licenses this file to you under
 * the Apache License, Version 2.0 (the "License"); you may
 * not use this file except in compliance with the License.
 * You may obtain a copy of the License at
 *
 *    http://www.apache.org/licenses/LICENSE-2.0
 *
 * Unless required by applicable law or agreed to in writing,
 * software distributed under the License is distributed on an
 * "AS IS" BASIS, WITHOUT WARRANTIES OR CONDITIONS OF ANY
 * KIND, either express or implied.  See the License for the
 * specific language governing permissions and limitations
 * under the License.
 */
package org.elasticsearch.indices.memory;

import java.util.*;

import org.apache.lucene.index.DirectoryReader;
import org.elasticsearch.action.admin.indices.forcemerge.ForceMergeResponse;
import org.elasticsearch.common.settings.Settings;
import org.elasticsearch.common.unit.ByteSizeUnit;
import org.elasticsearch.common.unit.ByteSizeValue;
import org.elasticsearch.common.unit.TimeValue;
import org.elasticsearch.index.IndexService;
import org.elasticsearch.index.engine.Engine;
import org.elasticsearch.index.shard.IndexShard;
import org.elasticsearch.indices.IndicesService;
import org.elasticsearch.test.ESSingleNodeTestCase;

<<<<<<< HEAD
=======
import java.util.ArrayList;
import java.util.HashMap;
import java.util.HashSet;
import java.util.List;
import java.util.Map;
import java.util.Set;

>>>>>>> 7e3ccf2e
import static org.elasticsearch.cluster.metadata.IndexMetaData.SETTING_NUMBER_OF_REPLICAS;
import static org.elasticsearch.cluster.metadata.IndexMetaData.SETTING_NUMBER_OF_SHARDS;
import static org.elasticsearch.test.hamcrest.ElasticsearchAssertions.assertNoFailures;
import static org.hamcrest.Matchers.equalTo;

public class IndexingMemoryControllerTests extends ESSingleNodeTestCase {

    static class MockController extends IndexingMemoryController {

<<<<<<< HEAD
        // Size of each shard's indexing buffer
        final Map<IndexShard, Long> indexBufferRAMBytesUsed = new HashMap<>();
=======
        final static ByteSizeValue INACTIVE = new ByteSizeValue(-1);

        final Map<IndexShard, ByteSizeValue> indexingBuffers = new HashMap<>();
>>>>>>> 7e3ccf2e

        // How many bytes this shard is currently moving to disk
        final Map<IndexShard, Long> writingBytes = new HashMap<>();

        // Shards that are currently throttled
        final Set<IndexShard> throttled = new HashSet<>();

        public MockController(Settings settings) {
            super(Settings.builder()
                            .put(SHARD_MEMORY_INTERVAL_TIME_SETTING, "200h") // disable it
                            .put(settings)
                            .build(),
                    null, null, 100 * 1024 * 1024); // fix jvm mem size to 100mb
        }

<<<<<<< HEAD
        public void deleteShard(IndexShard shard) {
            indexBufferRAMBytesUsed.remove(shard);
            writingBytes.remove(shard);
        }

        @Override
        protected List<IndexShard> availableShards() {
            return new ArrayList<>(indexBufferRAMBytesUsed.keySet());
        }

        @Override
        protected long getIndexBufferRAMBytesUsed(IndexShard shard) {
            return indexBufferRAMBytesUsed.get(shard) + writingBytes.get(shard);
=======
        public void deleteShard(IndexShard id) {
            indexingBuffers.remove(id);
        }

        public void assertBuffers(IndexShard id, ByteSizeValue indexing) {
            assertThat(indexingBuffers.get(id), equalTo(indexing));
        }

        public void assertInactive(IndexShard id) {
            assertThat(indexingBuffers.get(id), equalTo(INACTIVE));
>>>>>>> 7e3ccf2e
        }

        @Override
        protected long getShardWritingBytes(IndexShard shard) {
            Long bytes = writingBytes.get(shard);
            if (bytes == null) {
                return 0;
            } else {
                return bytes;
            }
        }

        @Override
        protected void checkIdle(IndexShard shard, long inactiveTimeNS) {
        }

        @Override
        public void writeIndexingBufferAsync(IndexShard shard) {
            long bytes = indexBufferRAMBytesUsed.put(shard, 0L);
            writingBytes.put(shard, writingBytes.get(shard) + bytes);
            indexBufferRAMBytesUsed.put(shard, 0L);
        }

        @Override
<<<<<<< HEAD
        public void activateThrottling(IndexShard shard) {
            assertTrue(throttled.add(shard));
        }

        @Override
        public void deactivateThrottling(IndexShard shard) {
            assertTrue(throttled.remove(shard));
        }

        public void doneWriting(IndexShard shard) {
            writingBytes.put(shard, 0L);
        }

        public void assertBuffer(IndexShard shard, int expectedMB) {
            Long actual = indexBufferRAMBytesUsed.get(shard);
            if (actual == null) {
                actual = 0L;
=======
        protected void updateShardBuffers(IndexShard shard, ByteSizeValue shardIndexingBufferSize) {
            indexingBuffers.put(shard, shardIndexingBufferSize);
        }

        @Override
        protected boolean checkIdle(IndexShard shard) {
            final TimeValue inactiveTime = settings.getAsTime(IndexShard.INDEX_SHARD_INACTIVE_TIME_SETTING, TimeValue.timeValueMinutes(5));
            Long ns = lastIndexTimeNanos.get(shard);
            if (ns == null) {
                return true;
            } else if (currentTimeInNanos() - ns >= inactiveTime.nanos()) {
                indexingBuffers.put(shard, INACTIVE);
                activeShards.remove(shard);
                return true;
            } else {
                return false;
>>>>>>> 7e3ccf2e
            }
            assertEquals(expectedMB * 1024 * 1024, actual.longValue());
        }

        public void assertThrottled(IndexShard shard) {
            assertTrue(throttled.contains(shard));
        }

        public void assertNotThrottled(IndexShard shard) {
            assertFalse(throttled.contains(shard));
        }

        public void assertWriting(IndexShard shard, int expectedMB) {
            Long actual = writingBytes.get(shard);
            if (actual == null) {
                actual = 0L;
            }
            assertEquals(expectedMB * 1024 * 1024, actual.longValue());
        }

        public void simulateIndexing(IndexShard shard) {
<<<<<<< HEAD
            Long bytes = indexBufferRAMBytesUsed.get(shard);
            if (bytes == null) {
                bytes = 0L;
                // First time we are seeing this shard:
                writingBytes.put(shard, 0L);
=======
            lastIndexTimeNanos.put(shard, currentTimeInNanos());
            if (indexingBuffers.containsKey(shard) == false) {
                // First time we are seeing this shard; start it off with inactive buffers as IndexShard does:
                indexingBuffers.put(shard, IndexingMemoryController.INACTIVE_SHARD_INDEXING_BUFFER);
>>>>>>> 7e3ccf2e
            }
            // Each doc we index takes up a megabyte!
            bytes += 1024*1024;
            indexBufferRAMBytesUsed.put(shard, bytes);
            forceCheck();
        }
    }

    public void testShardAdditionAndRemoval() {
        createIndex("test", Settings.builder().put(SETTING_NUMBER_OF_SHARDS, 3).put(SETTING_NUMBER_OF_REPLICAS, 0).build());
        IndicesService indicesService = getInstanceFromNode(IndicesService.class);
        IndexService test = indicesService.indexService("test");

        MockController controller = new MockController(Settings.builder()
<<<<<<< HEAD
                .put(IndexingMemoryController.INDEX_BUFFER_SIZE_SETTING, "4mb").build());
        IndexShard shard0 = test.getShard(0);
        controller.simulateIndexing(shard0);
        controller.assertBuffer(shard0, 1);
=======
            .put(IndexingMemoryController.INDEX_BUFFER_SIZE_SETTING, "10mb").build());
        IndexShard shard0 = test.getShard(0);
        controller.simulateIndexing(shard0);
        controller.assertBuffers(shard0, new ByteSizeValue(10, ByteSizeUnit.MB)); // translog is maxed at 64K
>>>>>>> 7e3ccf2e

        // add another shard
        IndexShard shard1 = test.getShard(1);
        controller.simulateIndexing(shard1);
<<<<<<< HEAD
        controller.assertBuffer(shard0, 1);
        controller.assertBuffer(shard1, 1);
=======
        controller.assertBuffers(shard0, new ByteSizeValue(5, ByteSizeUnit.MB));
        controller.assertBuffers(shard1, new ByteSizeValue(5, ByteSizeUnit.MB));
>>>>>>> 7e3ccf2e

        // remove first shard
        controller.deleteShard(shard0);
        controller.forceCheck();
<<<<<<< HEAD
        controller.assertBuffer(shard1, 1);
=======
        controller.assertBuffers(shard1, new ByteSizeValue(10, ByteSizeUnit.MB)); // translog is maxed at 64K
>>>>>>> 7e3ccf2e

        // remove second shard
        controller.deleteShard(shard1);
        controller.forceCheck();

        // add a new one
        IndexShard shard2 = test.getShard(2);
        controller.simulateIndexing(shard2);
<<<<<<< HEAD
        controller.assertBuffer(shard2, 1);
=======
        controller.assertBuffers(shard2, new ByteSizeValue(10, ByteSizeUnit.MB)); // translog is maxed at 64K
>>>>>>> 7e3ccf2e
    }

    public void testActiveInactive() {

        createIndex("test", Settings.builder().put(SETTING_NUMBER_OF_SHARDS, 2).put(SETTING_NUMBER_OF_REPLICAS, 0).build());
        IndicesService indicesService = getInstanceFromNode(IndicesService.class);
        IndexService test = indicesService.indexService("test");

        MockController controller = new MockController(Settings.builder()
<<<<<<< HEAD
                .put(IndexingMemoryController.INDEX_BUFFER_SIZE_SETTING, "5mb")
                .build());
=======
            .put(IndexingMemoryController.INDEX_BUFFER_SIZE_SETTING, "10mb")
            .put(IndexShard.INDEX_SHARD_INACTIVE_TIME_SETTING, "5s")
            .build());
>>>>>>> 7e3ccf2e

        IndexShard shard0 = test.getShard(0);
        controller.simulateIndexing(shard0);
        IndexShard shard1 = test.getShard(1);
        controller.simulateIndexing(shard1);
<<<<<<< HEAD
=======
        controller.assertBuffers(shard0, new ByteSizeValue(5, ByteSizeUnit.MB));
        controller.assertBuffers(shard1, new ByteSizeValue(5, ByteSizeUnit.MB));
>>>>>>> 7e3ccf2e

        controller.assertBuffer(shard0, 1);
        controller.assertBuffer(shard1, 1);

        controller.simulateIndexing(shard0);
        controller.simulateIndexing(shard1);

        controller.assertBuffer(shard0, 2);
        controller.assertBuffer(shard1, 2);

        // index into one shard only, crosses the 5mb limit, so shard1 is refreshed
        controller.simulateIndexing(shard0);
<<<<<<< HEAD
        controller.simulateIndexing(shard0);
        controller.assertBuffer(shard0, 0);
        controller.assertBuffer(shard1, 2);
=======
        controller.assertBuffers(shard0, new ByteSizeValue(10, ByteSizeUnit.MB));
        controller.assertInactive(shard1);

        controller.incrementTimeSec(3); // increment but not enough to become inactive
        controller.forceCheck();
        controller.assertBuffers(shard0, new ByteSizeValue(10, ByteSizeUnit.MB));
        controller.assertInactive(shard1);

        controller.incrementTimeSec(3); // increment some more
        controller.forceCheck();
        controller.assertInactive(shard0);
        controller.assertInactive(shard1);
>>>>>>> 7e3ccf2e

        controller.simulateIndexing(shard1);
<<<<<<< HEAD
        controller.simulateIndexing(shard1);
        controller.assertBuffer(shard1, 4);
        controller.simulateIndexing(shard1);
        controller.simulateIndexing(shard1);
        // shard1 crossed 5 mb and is now cleared:
        controller.assertBuffer(shard1, 0);
=======
        controller.assertInactive(shard0);
        controller.assertBuffers(shard1, new ByteSizeValue(10, ByteSizeUnit.MB));
    }

    public void testMinShardBufferSizes() {
        MockController controller = new MockController(Settings.builder()
            .put(IndexingMemoryController.INDEX_BUFFER_SIZE_SETTING, "10mb")
            .put(IndexingMemoryController.MIN_SHARD_INDEX_BUFFER_SIZE_SETTING, "6mb")
            .put(IndexingMemoryController.MIN_SHARD_TRANSLOG_BUFFER_SIZE_SETTING, "40kb").build());

        assertTwoActiveShards(controller, new ByteSizeValue(6, ByteSizeUnit.MB), new ByteSizeValue(40, ByteSizeUnit.KB));
    }

    public void testMaxShardBufferSizes() {
        MockController controller = new MockController(Settings.builder()
            .put(IndexingMemoryController.INDEX_BUFFER_SIZE_SETTING, "10mb")
            .put(IndexingMemoryController.MAX_SHARD_INDEX_BUFFER_SIZE_SETTING, "3mb")
            .put(IndexingMemoryController.MAX_SHARD_TRANSLOG_BUFFER_SIZE_SETTING, "10kb").build());

        assertTwoActiveShards(controller, new ByteSizeValue(3, ByteSizeUnit.MB), new ByteSizeValue(10, ByteSizeUnit.KB));
    }

    public void testRelativeBufferSizes() {
        MockController controller = new MockController(Settings.builder()
            .put(IndexingMemoryController.INDEX_BUFFER_SIZE_SETTING, "50%")
            .build());

        assertThat(controller.indexingBufferSize(), equalTo(new ByteSizeValue(50, ByteSizeUnit.MB)));
>>>>>>> 7e3ccf2e
    }

    public void testMinBufferSizes() {
        MockController controller = new MockController(Settings.builder()
            .put(IndexingMemoryController.INDEX_BUFFER_SIZE_SETTING, "0.001%")
            .put(IndexingMemoryController.MIN_INDEX_BUFFER_SIZE_SETTING, "6mb").build());

        assertThat(controller.indexingBufferSize(), equalTo(new ByteSizeValue(6, ByteSizeUnit.MB)));
    }

    public void testMaxBufferSizes() {
        MockController controller = new MockController(Settings.builder()
<<<<<<< HEAD
                .put(IndexingMemoryController.INDEX_BUFFER_SIZE_SETTING, "90%")
                .put(IndexingMemoryController.MAX_INDEX_BUFFER_SIZE_SETTING, "6mb").build());
=======
            .put(IndexingMemoryController.INDEX_BUFFER_SIZE_SETTING, "90%")
            .put(IndexingMemoryController.MAX_INDEX_BUFFER_SIZE_SETTING, "6mb").build());
>>>>>>> 7e3ccf2e

        assertThat(controller.indexingBufferSize(), equalTo(new ByteSizeValue(6, ByteSizeUnit.MB)));
    }

    public void testThrottling() throws Exception {
        createIndex("test", Settings.builder().put(SETTING_NUMBER_OF_SHARDS, 3).put(SETTING_NUMBER_OF_REPLICAS, 0).build());
        IndicesService indicesService = getInstanceFromNode(IndicesService.class);
        IndexService test = indicesService.indexService("test");

        MockController controller = new MockController(Settings.builder()
                .put(IndexingMemoryController.INDEX_BUFFER_SIZE_SETTING, "4mb").build());
        IndexShard shard0 = test.getShard(0);
        IndexShard shard1 = test.getShard(1);
        IndexShard shard2 = test.getShard(2);
        controller.simulateIndexing(shard0);
        controller.simulateIndexing(shard0);
        controller.simulateIndexing(shard0);
        controller.assertBuffer(shard0, 3);
        controller.simulateIndexing(shard1);
        controller.simulateIndexing(shard1);
<<<<<<< HEAD

        // We are now using 5 MB, so we should be writing shard0 since it's using the most heap:
        controller.assertWriting(shard0, 3);
        controller.assertWriting(shard1, 0);
        controller.assertBuffer(shard0, 0);
        controller.assertBuffer(shard1, 2);

        controller.simulateIndexing(shard0);
        controller.simulateIndexing(shard1);
        controller.simulateIndexing(shard1);

        // Now we are still writing 3 MB (shard0), and using 5 MB index buffers, so we should now 1) be writing shard1, and 2) be throttling shard1:
        controller.assertWriting(shard0, 3);
        controller.assertWriting(shard1, 4);
        controller.assertBuffer(shard0, 1);
        controller.assertBuffer(shard1, 0);

        controller.assertNotThrottled(shard0);
        controller.assertThrottled(shard1);

        System.out.println("TEST: now index more");

        // More indexing to shard0
        controller.simulateIndexing(shard0);
        controller.simulateIndexing(shard0);
        controller.simulateIndexing(shard0);
        controller.simulateIndexing(shard0);

        // Now we are using 5 MB again, so shard0 should also be writing and now also be throttled:
        controller.assertWriting(shard0, 8);
        controller.assertWriting(shard1, 4);
        controller.assertBuffer(shard0, 0);
        controller.assertBuffer(shard1, 0);

        controller.assertThrottled(shard0);
        controller.assertThrottled(shard1);

        // Both shards finally finish writing, and throttling should stop:
        controller.doneWriting(shard0);
        controller.doneWriting(shard1);
        controller.forceCheck();
        controller.assertNotThrottled(shard0);
        controller.assertNotThrottled(shard1);
    }

    // #10312
    public void testDeletesAloneCanTriggerRefresh() throws Exception {
        createIndex("index",
                    Settings.builder().put(SETTING_NUMBER_OF_SHARDS, 1)
                                      .put(SETTING_NUMBER_OF_REPLICAS, 0)
                                      .put("index.refresh_interval", -1)
                                      .build());
        ensureGreen();

        IndicesService indicesService = getInstanceFromNode(IndicesService.class);
        IndexService indexService = indicesService.indexService("index");
        IndexShard shard = indexService.getShardOrNull(0);
        assertNotNull(shard);

        for (int i = 0; i < 100; i++) {
            String id = Integer.toString(i);
            client().prepareIndex("index", "type", id).setSource("field", "value").get();
        }

        // Force merge so we know all merges are done before we start deleting:
        ForceMergeResponse r = client().admin().indices().prepareForceMerge().setMaxNumSegments(1).execute().actionGet();
        assertNoFailures(r);

        // Make a shell of an IMC to check up on indexing buffer usage:
        Settings settings = Settings.builder().put(IndexingMemoryController.INDEX_BUFFER_SIZE_SETTING, "1kb").build();

        // TODO: would be cleaner if I could pass this 1kb setting to the single node this test created....
        IndexingMemoryController imc = new IndexingMemoryController(settings, null, null) {
            @Override
            protected List<IndexShard> availableShards() {
                return Collections.singletonList(shard);
            }

            @Override
            protected long getIndexBufferRAMBytesUsed(IndexShard shard) {
                return shard.getIndexBufferRAMBytesUsed();
            }   

            @Override
            protected void writeIndexingBufferAsync(IndexShard shard) {
                // just do it sync'd for this test
                shard.writeIndexingBuffer();
            }

        };

        for (int i = 0; i < 100; i++) {
            String id = Integer.toString(i);
            client().prepareDelete("index", "type", id).get();
        }

        final long indexingBufferBytes1 = shard.getIndexBufferRAMBytesUsed();

        imc.forceCheck();

        // We must assertBusy because the writeIndexingBufferAsync is done in background (REFRESH) thread pool:
        assertBusy(new Runnable() {
            @Override
            public void run() {
                try (Engine.Searcher s2 = shard.acquireSearcher("index")) {
                    // 100 buffered deletes will easily exceed our 1 KB indexing buffer so it should trigger a write:
                    final long indexingBufferBytes2 = shard.getIndexBufferRAMBytesUsed();
                    assertTrue(indexingBufferBytes2 < indexingBufferBytes1);
                }
            }
        });
=======
        controller.assertBuffers(shard0, indexBufferSize);
        controller.assertBuffers(shard1, indexBufferSize);
>>>>>>> 7e3ccf2e
    }
}<|MERGE_RESOLUTION|>--- conflicted
+++ resolved
@@ -18,8 +18,6 @@
  */
 package org.elasticsearch.indices.memory;
 
-import java.util.*;
-
 import org.apache.lucene.index.DirectoryReader;
 import org.elasticsearch.action.admin.indices.forcemerge.ForceMergeResponse;
 import org.elasticsearch.common.settings.Settings;
@@ -32,16 +30,14 @@
 import org.elasticsearch.indices.IndicesService;
 import org.elasticsearch.test.ESSingleNodeTestCase;
 
-<<<<<<< HEAD
-=======
 import java.util.ArrayList;
+import java.util.Collections;
 import java.util.HashMap;
 import java.util.HashSet;
 import java.util.List;
 import java.util.Map;
 import java.util.Set;
 
->>>>>>> 7e3ccf2e
 import static org.elasticsearch.cluster.metadata.IndexMetaData.SETTING_NUMBER_OF_REPLICAS;
 import static org.elasticsearch.cluster.metadata.IndexMetaData.SETTING_NUMBER_OF_SHARDS;
 import static org.elasticsearch.test.hamcrest.ElasticsearchAssertions.assertNoFailures;
@@ -51,14 +47,8 @@
 
     static class MockController extends IndexingMemoryController {
 
-<<<<<<< HEAD
         // Size of each shard's indexing buffer
         final Map<IndexShard, Long> indexBufferRAMBytesUsed = new HashMap<>();
-=======
-        final static ByteSizeValue INACTIVE = new ByteSizeValue(-1);
-
-        final Map<IndexShard, ByteSizeValue> indexingBuffers = new HashMap<>();
->>>>>>> 7e3ccf2e
 
         // How many bytes this shard is currently moving to disk
         final Map<IndexShard, Long> writingBytes = new HashMap<>();
@@ -74,7 +64,6 @@
                     null, null, 100 * 1024 * 1024); // fix jvm mem size to 100mb
         }
 
-<<<<<<< HEAD
         public void deleteShard(IndexShard shard) {
             indexBufferRAMBytesUsed.remove(shard);
             writingBytes.remove(shard);
@@ -88,18 +77,6 @@
         @Override
         protected long getIndexBufferRAMBytesUsed(IndexShard shard) {
             return indexBufferRAMBytesUsed.get(shard) + writingBytes.get(shard);
-=======
-        public void deleteShard(IndexShard id) {
-            indexingBuffers.remove(id);
-        }
-
-        public void assertBuffers(IndexShard id, ByteSizeValue indexing) {
-            assertThat(indexingBuffers.get(id), equalTo(indexing));
-        }
-
-        public void assertInactive(IndexShard id) {
-            assertThat(indexingBuffers.get(id), equalTo(INACTIVE));
->>>>>>> 7e3ccf2e
         }
 
         @Override
@@ -124,7 +101,6 @@
         }
 
         @Override
-<<<<<<< HEAD
         public void activateThrottling(IndexShard shard) {
             assertTrue(throttled.add(shard));
         }
@@ -142,24 +118,6 @@
             Long actual = indexBufferRAMBytesUsed.get(shard);
             if (actual == null) {
                 actual = 0L;
-=======
-        protected void updateShardBuffers(IndexShard shard, ByteSizeValue shardIndexingBufferSize) {
-            indexingBuffers.put(shard, shardIndexingBufferSize);
-        }
-
-        @Override
-        protected boolean checkIdle(IndexShard shard) {
-            final TimeValue inactiveTime = settings.getAsTime(IndexShard.INDEX_SHARD_INACTIVE_TIME_SETTING, TimeValue.timeValueMinutes(5));
-            Long ns = lastIndexTimeNanos.get(shard);
-            if (ns == null) {
-                return true;
-            } else if (currentTimeInNanos() - ns >= inactiveTime.nanos()) {
-                indexingBuffers.put(shard, INACTIVE);
-                activeShards.remove(shard);
-                return true;
-            } else {
-                return false;
->>>>>>> 7e3ccf2e
             }
             assertEquals(expectedMB * 1024 * 1024, actual.longValue());
         }
@@ -181,18 +139,11 @@
         }
 
         public void simulateIndexing(IndexShard shard) {
-<<<<<<< HEAD
             Long bytes = indexBufferRAMBytesUsed.get(shard);
             if (bytes == null) {
                 bytes = 0L;
                 // First time we are seeing this shard:
                 writingBytes.put(shard, 0L);
-=======
-            lastIndexTimeNanos.put(shard, currentTimeInNanos());
-            if (indexingBuffers.containsKey(shard) == false) {
-                // First time we are seeing this shard; start it off with inactive buffers as IndexShard does:
-                indexingBuffers.put(shard, IndexingMemoryController.INACTIVE_SHARD_INDEXING_BUFFER);
->>>>>>> 7e3ccf2e
             }
             // Each doc we index takes up a megabyte!
             bytes += 1024*1024;
@@ -207,37 +158,21 @@
         IndexService test = indicesService.indexService("test");
 
         MockController controller = new MockController(Settings.builder()
-<<<<<<< HEAD
                 .put(IndexingMemoryController.INDEX_BUFFER_SIZE_SETTING, "4mb").build());
         IndexShard shard0 = test.getShard(0);
         controller.simulateIndexing(shard0);
         controller.assertBuffer(shard0, 1);
-=======
-            .put(IndexingMemoryController.INDEX_BUFFER_SIZE_SETTING, "10mb").build());
-        IndexShard shard0 = test.getShard(0);
-        controller.simulateIndexing(shard0);
-        controller.assertBuffers(shard0, new ByteSizeValue(10, ByteSizeUnit.MB)); // translog is maxed at 64K
->>>>>>> 7e3ccf2e
 
         // add another shard
         IndexShard shard1 = test.getShard(1);
         controller.simulateIndexing(shard1);
-<<<<<<< HEAD
         controller.assertBuffer(shard0, 1);
         controller.assertBuffer(shard1, 1);
-=======
-        controller.assertBuffers(shard0, new ByteSizeValue(5, ByteSizeUnit.MB));
-        controller.assertBuffers(shard1, new ByteSizeValue(5, ByteSizeUnit.MB));
->>>>>>> 7e3ccf2e
 
         // remove first shard
         controller.deleteShard(shard0);
         controller.forceCheck();
-<<<<<<< HEAD
         controller.assertBuffer(shard1, 1);
-=======
-        controller.assertBuffers(shard1, new ByteSizeValue(10, ByteSizeUnit.MB)); // translog is maxed at 64K
->>>>>>> 7e3ccf2e
 
         // remove second shard
         controller.deleteShard(shard1);
@@ -246,11 +181,7 @@
         // add a new one
         IndexShard shard2 = test.getShard(2);
         controller.simulateIndexing(shard2);
-<<<<<<< HEAD
         controller.assertBuffer(shard2, 1);
-=======
-        controller.assertBuffers(shard2, new ByteSizeValue(10, ByteSizeUnit.MB)); // translog is maxed at 64K
->>>>>>> 7e3ccf2e
     }
 
     public void testActiveInactive() {
@@ -260,24 +191,13 @@
         IndexService test = indicesService.indexService("test");
 
         MockController controller = new MockController(Settings.builder()
-<<<<<<< HEAD
                 .put(IndexingMemoryController.INDEX_BUFFER_SIZE_SETTING, "5mb")
                 .build());
-=======
-            .put(IndexingMemoryController.INDEX_BUFFER_SIZE_SETTING, "10mb")
-            .put(IndexShard.INDEX_SHARD_INACTIVE_TIME_SETTING, "5s")
-            .build());
->>>>>>> 7e3ccf2e
 
         IndexShard shard0 = test.getShard(0);
         controller.simulateIndexing(shard0);
         IndexShard shard1 = test.getShard(1);
         controller.simulateIndexing(shard1);
-<<<<<<< HEAD
-=======
-        controller.assertBuffers(shard0, new ByteSizeValue(5, ByteSizeUnit.MB));
-        controller.assertBuffers(shard1, new ByteSizeValue(5, ByteSizeUnit.MB));
->>>>>>> 7e3ccf2e
 
         controller.assertBuffer(shard0, 1);
         controller.assertBuffer(shard1, 1);
@@ -290,63 +210,17 @@
 
         // index into one shard only, crosses the 5mb limit, so shard1 is refreshed
         controller.simulateIndexing(shard0);
-<<<<<<< HEAD
         controller.simulateIndexing(shard0);
         controller.assertBuffer(shard0, 0);
         controller.assertBuffer(shard1, 2);
-=======
-        controller.assertBuffers(shard0, new ByteSizeValue(10, ByteSizeUnit.MB));
-        controller.assertInactive(shard1);
-
-        controller.incrementTimeSec(3); // increment but not enough to become inactive
-        controller.forceCheck();
-        controller.assertBuffers(shard0, new ByteSizeValue(10, ByteSizeUnit.MB));
-        controller.assertInactive(shard1);
-
-        controller.incrementTimeSec(3); // increment some more
-        controller.forceCheck();
-        controller.assertInactive(shard0);
-        controller.assertInactive(shard1);
->>>>>>> 7e3ccf2e
-
-        controller.simulateIndexing(shard1);
-<<<<<<< HEAD
+
+        controller.simulateIndexing(shard1);
         controller.simulateIndexing(shard1);
         controller.assertBuffer(shard1, 4);
         controller.simulateIndexing(shard1);
         controller.simulateIndexing(shard1);
         // shard1 crossed 5 mb and is now cleared:
         controller.assertBuffer(shard1, 0);
-=======
-        controller.assertInactive(shard0);
-        controller.assertBuffers(shard1, new ByteSizeValue(10, ByteSizeUnit.MB));
-    }
-
-    public void testMinShardBufferSizes() {
-        MockController controller = new MockController(Settings.builder()
-            .put(IndexingMemoryController.INDEX_BUFFER_SIZE_SETTING, "10mb")
-            .put(IndexingMemoryController.MIN_SHARD_INDEX_BUFFER_SIZE_SETTING, "6mb")
-            .put(IndexingMemoryController.MIN_SHARD_TRANSLOG_BUFFER_SIZE_SETTING, "40kb").build());
-
-        assertTwoActiveShards(controller, new ByteSizeValue(6, ByteSizeUnit.MB), new ByteSizeValue(40, ByteSizeUnit.KB));
-    }
-
-    public void testMaxShardBufferSizes() {
-        MockController controller = new MockController(Settings.builder()
-            .put(IndexingMemoryController.INDEX_BUFFER_SIZE_SETTING, "10mb")
-            .put(IndexingMemoryController.MAX_SHARD_INDEX_BUFFER_SIZE_SETTING, "3mb")
-            .put(IndexingMemoryController.MAX_SHARD_TRANSLOG_BUFFER_SIZE_SETTING, "10kb").build());
-
-        assertTwoActiveShards(controller, new ByteSizeValue(3, ByteSizeUnit.MB), new ByteSizeValue(10, ByteSizeUnit.KB));
-    }
-
-    public void testRelativeBufferSizes() {
-        MockController controller = new MockController(Settings.builder()
-            .put(IndexingMemoryController.INDEX_BUFFER_SIZE_SETTING, "50%")
-            .build());
-
-        assertThat(controller.indexingBufferSize(), equalTo(new ByteSizeValue(50, ByteSizeUnit.MB)));
->>>>>>> 7e3ccf2e
     }
 
     public void testMinBufferSizes() {
@@ -359,13 +233,8 @@
 
     public void testMaxBufferSizes() {
         MockController controller = new MockController(Settings.builder()
-<<<<<<< HEAD
                 .put(IndexingMemoryController.INDEX_BUFFER_SIZE_SETTING, "90%")
                 .put(IndexingMemoryController.MAX_INDEX_BUFFER_SIZE_SETTING, "6mb").build());
-=======
-            .put(IndexingMemoryController.INDEX_BUFFER_SIZE_SETTING, "90%")
-            .put(IndexingMemoryController.MAX_INDEX_BUFFER_SIZE_SETTING, "6mb").build());
->>>>>>> 7e3ccf2e
 
         assertThat(controller.indexingBufferSize(), equalTo(new ByteSizeValue(6, ByteSizeUnit.MB)));
     }
@@ -386,7 +255,6 @@
         controller.assertBuffer(shard0, 3);
         controller.simulateIndexing(shard1);
         controller.simulateIndexing(shard1);
-<<<<<<< HEAD
 
         // We are now using 5 MB, so we should be writing shard0 since it's using the most heap:
         controller.assertWriting(shard0, 3);
@@ -498,9 +366,5 @@
                 }
             }
         });
-=======
-        controller.assertBuffers(shard0, indexBufferSize);
-        controller.assertBuffers(shard1, indexBufferSize);
->>>>>>> 7e3ccf2e
     }
 }